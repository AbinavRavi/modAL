--- conflicted
+++ resolved
@@ -7,11 +7,7 @@
 import numpy as np
 from keras.datasets import mnist
 from keras.models import Sequential
-<<<<<<< HEAD
-from keras.layers import Conv2D, MaxPooling2D, Dropout, Flatten, Dense
-=======
 from keras.layers import Dense, Dropout, Flatten, Conv2D, MaxPooling2D
->>>>>>> 35ff9954
 from keras.wrappers.scikit_learn import KerasClassifier
 from modAL.models import ActiveLearner
 
@@ -25,10 +21,7 @@
 
     model = Sequential()
     model.add(Conv2D(32, kernel_size=(3, 3), activation='relu', input_shape=(28, 28, 1)))
-<<<<<<< HEAD
-=======
     model.add(Conv2D(64, (3, 3), activation='relu'))
->>>>>>> 35ff9954
     model.add(MaxPooling2D(pool_size=(2, 2)))
     model.add(Dropout(0.25))
     model.add(Flatten())
@@ -36,23 +29,7 @@
     model.add(Dropout(0.5))
     model.add(Dense(10, activation='softmax'))
 
-<<<<<<< HEAD
     model.compile(loss='categorical_crossentropy', optimizer='adadelta', metrics=['accuracy'])
-=======
-    model.compile(
-        loss=keras.losses.categorical_crossentropy,
-        optimizer=keras.optimizers.Adadelta(),
-        metrics=['accuracy']
-    )
-
-    """model = Sequential()
-    model.add(Dense(512, activation='relu', input_shape=(784, )))
-    model.add(Dropout(0.2))
-    model.add(Dense(512, activation='relu'))
-    model.add(Dropout(0.2))
-    model.add(Dense(10, activation='sigmoid'))
-    model.compile(loss='categorical_crossentropy', optimizer='adadelta', metrics=['accuracy'])"""
->>>>>>> 35ff9954
 
     return model
 
